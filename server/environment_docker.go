--- conflicted
+++ resolved
@@ -121,10 +121,6 @@
 		return errors.WithStack(err)
 	}
 
-<<<<<<< HEAD
-	ctx, _ := context.WithTimeout(context.Background(), time.Second*10)
-=======
->>>>>>> 7afd5854
 	u := container.UpdateConfig{
 		Resources: d.getResourcesForServer(),
 	}
@@ -259,12 +255,9 @@
 		return errors.WithStack(err)
 	}
 
-<<<<<<< HEAD
-	ctx, _ := context.WithTimeout(context.Background(), time.Second*10)
-=======
 	ctx, cancel := context.WithTimeout(context.Background(), time.Second*10)
 	defer cancel()
->>>>>>> 7afd5854
+
 	if err := d.Client.ContainerStart(ctx, d.Server.Uuid, types.ContainerStartOptions{}); err != nil {
 		return errors.WithStack(err)
 	}
