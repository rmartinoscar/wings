package config

import (
	"context"
	"crypto/tls"
	"fmt"
	"os"
	"os/exec"
	"os/user"
	"path"
	"path/filepath"
	"regexp"
	"strings"
	"sync"
	"sync/atomic"
	"text/template"
	"time"

	"emperror.dev/errors"
	"github.com/acobaugh/osrelease"
	"github.com/apex/log"
	"github.com/creasty/defaults"
	"github.com/gbrlsnchs/jwt/v3"
	"golang.org/x/sys/unix"
	"gopkg.in/yaml.v2"

	"github.com/pelican-dev/wings/system"
)

const DefaultLocation = "/etc/pelican/config.yml"

// DefaultTLSConfig sets sane defaults to use when configuring the internal
// webserver to listen for public connections.
//
// @see https://blog.cloudflare.com/exposing-go-on-the-internet
var DefaultTLSConfig = &tls.Config{
	NextProtos: []string{"h2", "http/1.1"},
	CipherSuites: []uint16{
		tls.TLS_ECDHE_ECDSA_WITH_AES_128_GCM_SHA256,
		tls.TLS_ECDHE_ECDSA_WITH_AES_256_GCM_SHA384,
		tls.TLS_ECDHE_RSA_WITH_AES_128_GCM_SHA256,
		tls.TLS_ECDHE_RSA_WITH_AES_256_GCM_SHA384,
		tls.TLS_ECDHE_RSA_WITH_CHACHA20_POLY1305_SHA256,
		tls.TLS_ECDHE_ECDSA_WITH_CHACHA20_POLY1305_SHA256,
	},
	PreferServerCipherSuites: true,
	MinVersion:               tls.VersionTLS12,
	MaxVersion:               tls.VersionTLS13,
	CurvePreferences:         []tls.CurveID{tls.X25519, tls.CurveP256},
}

var (
	mu            sync.RWMutex
	_config       *Configuration
	_jwtAlgo      *jwt.HMACSHA
	_debugViaFlag bool
)

// Locker specific to writing the configuration to the disk, this happens
// in areas that might already be locked, so we don't want to crash the process.
var _writeLock sync.Mutex

// SftpConfiguration defines the configuration of the internal SFTP server.
type SftpConfiguration struct {
	// The bind address of the SFTP server.
	Address string `default:"0.0.0.0" json:"bind_address" yaml:"bind_address"`
	// The bind port of the SFTP server.
	Port int `default:"2022" json:"bind_port" yaml:"bind_port"`
	// If set to true, no write actions will be allowed on the SFTP server.
	ReadOnly bool `default:"false" yaml:"read_only"`
}

// ApiConfiguration defines the configuration for the internal API that is
// exposed by the Wings webserver.
type ApiConfiguration struct {
	// The interface that the internal webserver should bind to.
	Host string `default:"0.0.0.0" yaml:"host"`

	// The port that the internal webserver should bind to.
	Port int `default:"8080" yaml:"port"`

	// SSL configuration for the daemon.
	Ssl struct {
		Enabled         bool   `json:"enabled" yaml:"enabled"`
		CertificateFile string `json:"cert" yaml:"cert"`
		KeyFile         string `json:"key" yaml:"key"`
	}

	// Determines if functionality for allowing remote download of files into server directories
	// is enabled on this instance. If set to "true" remote downloads will not be possible for
	// servers.
	DisableRemoteDownload bool `json:"-" yaml:"disable_remote_download"`

	// The maximum size for files uploaded through the Panel in MB.
	UploadLimit int64 `default:"100" json:"upload_limit" yaml:"upload_limit"`

	// A list of IP address of proxies that may send a X-Forwarded-For header to set the true clients IP
	TrustedProxies []string `json:"trusted_proxies" yaml:"trusted_proxies"`
}

// RemoteQueryConfiguration defines the configuration settings for remote requests
// from Wings to the Panel.
type RemoteQueryConfiguration struct {
	// The amount of time in seconds that Wings should allow for a request to the Panel API
	// to complete. If this time passes the request will be marked as failed. If your requests
	// are taking longer than 30 seconds to complete it is likely a performance issue that
	// should be resolved on the Panel, and not something that should be resolved by upping this
	// number.
	Timeout int `default:"30" yaml:"timeout"`

	// The number of servers to load in a single request to the Panel API when booting the
	// Wings instance. A single request is initially made to the Panel to get this number
	// of servers, and then the pagination status is checked and additional requests are
	// fired off in parallel to request the remaining pages.
	//
	// It is not recommended to change this from the default as you will likely encounter
	// memory limits on your Panel instance. In the grand scheme of things 4 requests for
	// 50 servers is likely just as quick as two for 100 or one for 400, and will certainly
	// be less likely to cause performance issues on the Panel.
	BootServersPerPage int `default:"50" yaml:"boot_servers_per_page"`
}

// SystemConfiguration defines basic system configuration settings.
type SystemConfiguration struct {
<<<<<<< HEAD
	// The root directory where all of the pelican data is stored at.
	RootDirectory string `default:"/var/lib/pelican" yaml:"root_directory"`

	// Directory where logs for server installations and other wings events are logged.
	LogDirectory string `default:"/var/log/pelican" yaml:"log_directory"`

	// Directory where the server data is stored at.
	Data string `default:"/var/lib/pelican/volumes" yaml:"data"`

	// Directory where server archives for transferring will be stored.
	ArchiveDirectory string `default:"/var/lib/pelican/archives" yaml:"archive_directory"`

	// Directory where local backups will be stored on the machine.
	BackupDirectory string `default:"/var/lib/pelican/backups" yaml:"backup_directory"`
=======
	// The root directory where all of the pterodactyl data is stored at.
	RootDirectory string `default:"/var/lib/pterodactyl" json:"-" yaml:"root_directory"`

	// Directory where logs for server installations and other wings events are logged.
	LogDirectory string `default:"/var/log/pterodactyl" json:"-" yaml:"log_directory"`

	// Directory where the server data is stored at.
	Data string `default:"/var/lib/pterodactyl/volumes" json:"-" yaml:"data"`

	// Directory where server archives for transferring will be stored.
	ArchiveDirectory string `default:"/var/lib/pterodactyl/archives" json:"-" yaml:"archive_directory"`

	// Directory where local backups will be stored on the machine.
	BackupDirectory string `default:"/var/lib/pterodactyl/backups" json:"-" yaml:"backup_directory"`
>>>>>>> 1d509095

	// TmpDirectory specifies where temporary files for pelican installation processes
	// should be created. This supports environments running docker-in-docker.
<<<<<<< HEAD
	TmpDirectory string `default:"/tmp/pelican" yaml:"tmp_directory"`
=======
	TmpDirectory string `default:"/tmp/pterodactyl" json:"-" yaml:"tmp_directory"`
>>>>>>> 1d509095

	// The user that should own all of the server files, and be used for containers.
	Username string `default:"pelican" yaml:"username"`

	// The timezone for this Wings instance. This is detected by Wings automatically if possible,
	// and falls back to UTC if not able to be detected. If you need to set this manually, that
	// can also be done.
	//
	// This timezone value is passed into all containers created by Wings.
	Timezone string `yaml:"timezone"`

	// Definitions for the user that gets created to ensure that we can quickly access
	// this information without constantly having to do a system lookup.
	User struct {
		// Rootless controls settings related to rootless container daemons.
		Rootless struct {
			// Enabled controls whether rootless containers are enabled.
			Enabled bool `yaml:"enabled" default:"false"`
			// ContainerUID controls the UID of the user inside the container.
			// This should likely be set to 0 so the container runs as the user
			// running Wings.
			ContainerUID int `yaml:"container_uid" default:"0"`
			// ContainerGID controls the GID of the user inside the container.
			// This should likely be set to 0 so the container runs as the user
			// running Wings.
			ContainerGID int `yaml:"container_gid" default:"0"`
		} `yaml:"rootless"`

		Uid int `yaml:"uid"`
		Gid int `yaml:"gid"`

		// Passwd controls weather a passwd file is mounted in the container
		// at /etc/passwd to resolve missing user issues
		Passwd     bool   `json:"mount_passwd" yaml:"mount_passwd" default:"true"`
		PasswdFile string `json:"passwd_file" yaml:"passwd_file" default:"/etc/pelican/passwd"`
	} `yaml:"user"`

	// The amount of time in seconds that can elapse before a server's disk space calculation is
	// considered stale and a re-check should occur. DANGER: setting this value too low can seriously
	// impact system performance and cause massive I/O bottlenecks and high CPU usage for the Wings
	// process.
	//
	// Set to 0 to disable disk checking entirely. This will always return 0 for the disk space used
	// by a server and should only be set in extreme scenarios where performance is critical and
	// disk usage is not a concern.
	DiskCheckInterval int64 `default:"150" yaml:"disk_check_interval"`

	// ActivitySendInterval is the amount of time that should ellapse between aggregated server activity
	// being sent to the Panel. By default this will send activity collected over the last minute. Keep
	// in mind that only a fixed number of activity log entries, defined by ActivitySendCount, will be sent
	// in each run.
	ActivitySendInterval int `default:"60" yaml:"activity_send_interval"`

	// ActivitySendCount is the number of activity events to send per batch.
	ActivitySendCount int `default:"100" yaml:"activity_send_count"`

	// If set to true, file permissions for a server will be checked when the process is
	// booted. This can cause boot delays if the server has a large amount of files. In most
	// cases disabling this should not have any major impact unless external processes are
	// frequently modifying a servers' files.
	CheckPermissionsOnBoot bool `default:"true" yaml:"check_permissions_on_boot"`

	// If set to false Wings will not attempt to write a log rotate configuration to the disk
	// when it boots and one is not detected.
	EnableLogRotate bool `default:"true" yaml:"enable_log_rotate"`

	// The number of lines to send when a server connects to the websocket.
	WebsocketLogCount int `default:"150" yaml:"websocket_log_count"`

	Sftp SftpConfiguration `yaml:"sftp"`

	CrashDetection CrashDetection `yaml:"crash_detection"`

	Backups Backups `yaml:"backups"`

	Transfers Transfers `yaml:"transfers"`

	OpenatMode string `default:"auto" yaml:"openat_mode"`
}

type CrashDetection struct {
	// CrashDetectionEnabled sets if crash detection is enabled globally for all servers on this node.
	CrashDetectionEnabled bool `default:"true" yaml:"enabled"`

	// Determines if Wings should detect a server that stops with a normal exit code of
	// "0" as being crashed if the process stopped without any Wings interaction. E.g.
	// the user did not press the stop button, but the process stopped cleanly.
	DetectCleanExitAsCrash bool `default:"true" yaml:"detect_clean_exit_as_crash"`

	// Timeout specifies the timeout between crashes that will not cause the server
	// to be automatically restarted, this value is used to prevent servers from
	// becoming stuck in a boot-loop after multiple consecutive crashes.
	Timeout int `default:"60" json:"timeout"`
}

type Backups struct {
	// WriteLimit imposes a Disk I/O write limit on backups to the disk, this affects all
	// backup drivers as the archiver must first write the file to the disk in order to
	// upload it to any external storage provider.
	//
	// If the value is less than 1, the write speed is unlimited,
	// if the value is greater than 0, the write speed is the value in MiB/s.
	//
	// Defaults to 0 (unlimited)
	WriteLimit int `default:"0" yaml:"write_limit"`

	// CompressionLevel determines how much backups created by wings should be compressed.
	//
	// "none" -> no compression will be applied
	// "best_speed" -> uses gzip level 1 for fast speed
	// "best_compression" -> uses gzip level 9 for minimal disk space useage
	//
	// Defaults to "best_speed" (level 1)
	CompressionLevel string `default:"best_speed" yaml:"compression_level"`
}

type Transfers struct {
	// DownloadLimit imposes a Network I/O read limit when downloading a transfer archive.
	//
	// If the value is less than 1, the write speed is unlimited,
	// if the value is greater than 0, the write speed is the value in MiB/s.
	//
	// Defaults to 0 (unlimited)
	DownloadLimit int `default:"0" yaml:"download_limit"`
}

type ConsoleThrottles struct {
	// Whether or not the throttler is enabled for this instance.
	Enabled bool `json:"enabled" yaml:"enabled" default:"true"`

	// The total number of lines that can be output in a given Period period before
	// a warning is triggered and counted against the server.
	Lines uint64 `json:"lines" yaml:"lines" default:"2000"`

	// The amount of time after which the number of lines processed is reset to 0. This runs in
	// a constant loop and is not affected by the current console output volumes. By default, this
	// will reset the processed line count back to 0 every 100ms.
	Period uint64 `json:"line_reset_interval" yaml:"line_reset_interval" default:"100"`
}

type Configuration struct {
	// The location from which this configuration instance was instantiated.
	path string

	// Determines if wings should be running in debug mode. This value is ignored
	// if the debug flag is passed through the command line arguments.
	Debug bool

	AppName string `default:"pelican" json:"app_name" yaml:"app_name"`

	// A unique identifier for this node in the Panel.
	Uuid string

	// An identifier for the token which must be included in any requests to the panel
	// so that the token can be looked up correctly.
	AuthenticationTokenId string `json:"token_id" yaml:"token_id"`

	// The token used when performing operations. Requests to this instance must
	// validate against it.
	AuthenticationToken string `json:"token" yaml:"token"`

	Api    ApiConfiguration    `json:"api" yaml:"api"`
	System SystemConfiguration `json:"system" yaml:"system"`
	Docker DockerConfiguration `json:"docker" yaml:"docker"`

	// Defines internal throttling configurations for server processes to prevent
	// someone from running an endless loop that spams data to logs.
	Throttles ConsoleThrottles

	// The location where the panel is running that this daemon should connect to
	// to collect data and send events.
	PanelLocation string                   `json:"-" yaml:"remote"`
	RemoteQuery   RemoteQueryConfiguration `json:"remote_query" yaml:"remote_query"`

	// AllowedMounts is a list of allowed host-system mount points.
	// This is required to have the "Server Mounts" feature work properly.
	AllowedMounts []string `json:"-" yaml:"allowed_mounts"`

	// AllowedOrigins is a list of allowed request origins.
	// The Panel URL is automatically allowed, this is only needed for adding
	// additional origins.
	AllowedOrigins []string `json:"allowed_origins" yaml:"allowed_origins"`

	// AllowCORSPrivateNetwork sets the `Access-Control-Request-Private-Network` header which
	// allows client browsers to make requests to internal IP addresses over HTTP.  This setting
	// is only required by users running Wings without SSL certificates and using internal IP
	// addresses in order to connect. Most users should NOT enable this setting.
	AllowCORSPrivateNetwork bool `json:"allow_cors_private_network" yaml:"allow_cors_private_network"`

	// IgnorePanelConfigUpdates causes confiuration updates that are sent by the panel to be ignored.
	IgnorePanelConfigUpdates bool `json:"ignore_panel_config_updates" yaml:"ignore_panel_config_updates"`
}

// NewAtPath creates a new struct and set the path where it should be stored.
// This function does not modify the currently stored global configuration.
func NewAtPath(path string) (*Configuration, error) {
	var c Configuration
	// Configures the default values for many of the configuration options present
	// in the structs. Values set in the configuration file take priority over the
	// default values.
	if err := defaults.Set(&c); err != nil {
		return nil, err
	}
	// Track the location where we created this configuration.
	c.path = path
	return &c, nil
}

// Set the global configuration instance. This is a blocking operation such that
// anything trying to set a different configuration value, or read the configuration
// will be paused until it is complete.
func Set(c *Configuration) {
	mu.Lock()
	if _config == nil || _config.AuthenticationToken != c.AuthenticationToken {
		_jwtAlgo = jwt.NewHS256([]byte(c.AuthenticationToken))
	}
	_config = c
	mu.Unlock()
}

// SetDebugViaFlag tracks if the application is running in debug mode because of
// a command line flag argument. If so we do not want to store that configuration
// change to the disk.
func SetDebugViaFlag(d bool) {
	mu.Lock()
	_config.Debug = d
	_debugViaFlag = d
	mu.Unlock()
}

// Get returns the global configuration instance. This is a thread-safe operation
// that will block if the configuration is presently being modified.
//
// Be aware that you CANNOT make modifications to the currently stored configuration
// by modifying the struct returned by this function. The only way to make
// modifications is by using the Update() function and passing data through in
// the callback.
func Get() *Configuration {
	mu.RLock()
	// Create a copy of the struct so that all modifications made beyond this
	// point are immutable.
	//goland:noinspection GoVetCopyLock
	c := *_config
	mu.RUnlock()
	return &c
}

// Update performs an in-situ update of the global configuration object using
// a thread-safe mutex lock. This is the correct way to make modifications to
// the global configuration.
func Update(callback func(c *Configuration)) {
	mu.Lock()
	callback(_config)
	mu.Unlock()
}

// GetJwtAlgorithm returns the in-memory JWT algorithm.
func GetJwtAlgorithm() *jwt.HMACSHA {
	mu.RLock()
	defer mu.RUnlock()
	return _jwtAlgo
}

// WriteToDisk writes the configuration to the disk. This is a thread safe operation
// and will only allow one write at a time. Additional calls while writing are
// queued up.
func WriteToDisk(c *Configuration) error {
	_writeLock.Lock()
	defer _writeLock.Unlock()

	//goland:noinspection GoVetCopyLock
	ccopy := *c
	// If debugging is set with the flag, don't save that to the configuration file,
	// otherwise you'll always end up in debug mode.
	if _debugViaFlag {
		ccopy.Debug = false
	}
	if c.path == "" {
		return errors.New("cannot write configuration, no path defined in struct")
	}
	b, err := yaml.Marshal(&ccopy)
	if err != nil {
		return err
	}
	if err := os.WriteFile(c.path, b, 0o600); err != nil {
		return err
	}
	return nil
}

// EnsurePelicanUser ensures that the Pelican core user exists on the
// system. This user will be the owner of all data in the root data directory
// and is used as the user within containers. If files are not owned by this
// user there will be issues with permissions on Docker mount points.
//
// This function IS NOT thread safe and should only be called in the main thread
// when the application is booting.
func EnsurePelicanUser() error {
	sysName, err := getSystemName()
	if err != nil {
		return err
	}

	// Our way of detecting if wings is running inside of Docker.
	if sysName == "distroless" {
		_config.System.Username = system.FirstNotEmpty(os.Getenv("WINGS_USERNAME"), "pelican")
		_config.System.User.Uid = system.MustInt(system.FirstNotEmpty(os.Getenv("WINGS_UID"), "988"))
		_config.System.User.Gid = system.MustInt(system.FirstNotEmpty(os.Getenv("WINGS_GID"), "988"))
		return nil
	}

	if _config.System.User.Rootless.Enabled {
		log.Info("rootless mode is enabled, skipping user creation...")
		u, err := user.Current()
		if err != nil {
			return err
		}
		_config.System.Username = u.Username
		_config.System.User.Uid = system.MustInt(u.Uid)
		_config.System.User.Gid = system.MustInt(u.Gid)
		return nil
	}

	log.WithField("username", _config.System.Username).Info("checking for pelican system user")
	u, err := user.Lookup(_config.System.Username)
	// If an error is returned but it isn't the unknown user error just abort
	// the process entirely. If we did find a user, return it immediately.
	if err != nil {
		if _, ok := err.(user.UnknownUserError); !ok {
			return err
		}
	} else {
		_config.System.User.Uid = system.MustInt(u.Uid)
		_config.System.User.Gid = system.MustInt(u.Gid)
		return nil
	}

	command := fmt.Sprintf("useradd --system --no-create-home --shell /usr/sbin/nologin %s", _config.System.Username)
	// Alpine Linux is the only OS we currently support that doesn't work with the useradd
	// command, so in those cases we just modify the command a bit to work as expected.
	if strings.HasPrefix(sysName, "alpine") {
		command = fmt.Sprintf("adduser -S -D -H -G %[1]s -s /sbin/nologin %[1]s", _config.System.Username)
		// We have to create the group first on Alpine, so do that here before continuing on
		// to the user creation process.
		if _, err := exec.Command("addgroup", "-S", _config.System.Username).Output(); err != nil {
			return err
		}
	}

	split := strings.Split(command, " ")
	if _, err := exec.Command(split[0], split[1:]...).Output(); err != nil {
		return err
	}
	u, err = user.Lookup(_config.System.Username)
	if err != nil {
		return err
	}
	_config.System.User.Uid = system.MustInt(u.Uid)
	_config.System.User.Gid = system.MustInt(u.Gid)
	return nil
}

// FromFile reads the configuration from the provided file and stores it in the
// global singleton for this instance.
func FromFile(path string) error {
	b, err := os.ReadFile(path)
	if err != nil {
		return err
	}
	c, err := NewAtPath(path)
	if err != nil {
		return err
	}

	if err := yaml.Unmarshal(b, c); err != nil {
		return err
	}

	// Store this configuration in the global state.
	Set(c)
	return nil
}

// ConfigureDirectories ensures that all the system directories exist on the
// system. These directories are created so that only the owner can read the data,
// and no other users.
//
// This function IS NOT thread-safe.
func ConfigureDirectories() error {
	root := _config.System.RootDirectory
	log.WithField("path", root).Debug("ensuring root data directory exists")
	if err := os.MkdirAll(root, 0o700); err != nil {
		return err
	}

	log.WithField("filepath", _config.System.User.PasswdFile).Debug("ensuring passwd file exists")
	if passwd, err := os.Create(_config.System.User.PasswdFile); err != nil {
		return err
	} else {
		// the WriteFile method returns an error if unsuccessful
		err := os.WriteFile(passwd.Name(), []byte(fmt.Sprintf("container:x:%d:%d::/home/container:/usr/sbin/nologin", _config.System.User.Uid, _config.System.User.Gid)), 0644)
		// handle this error
		if err != nil {
			// print it out
			fmt.Println(err)
		}
	}

	// There are a non-trivial number of users out there whose data directories are actually a
	// symlink to another location on the disk. If we do not resolve that final destination at this
	// point things will appear to work, but endless errors will be encountered when we try to
	// verify accessed paths since they will all end up resolving outside the expected data directory.
	//
	// For the sake of automating away as much of this as possible, see if the data directory is a
	// symlink, and if so resolve to its final real path, and then update the configuration to use
	// that.
	if d, err := filepath.EvalSymlinks(_config.System.Data); err != nil {
		if !os.IsNotExist(err) {
			return err
		}
	} else if d != _config.System.Data {
		_config.System.Data = d
	}

	log.WithField("path", _config.System.Data).Debug("ensuring server data directory exists")
	if err := os.MkdirAll(_config.System.Data, 0o700); err != nil {
		return err
	}

	log.WithField("path", _config.System.ArchiveDirectory).Debug("ensuring archive data directory exists")
	if err := os.MkdirAll(_config.System.ArchiveDirectory, 0o700); err != nil {
		return err
	}

	log.WithField("path", _config.System.BackupDirectory).Debug("ensuring backup data directory exists")
	if err := os.MkdirAll(_config.System.BackupDirectory, 0o700); err != nil {
		return err
	}

	return nil
}

// EnableLogRotation writes a logrotate file for wings to the system logrotate
// configuration directory if one exists and a logrotate file is not found. This
// allows us to basically automate away the log rotation for most installs, but
// also enable users to make modifications on their own.
//
// This function IS NOT thread-safe.
func EnableLogRotation() error {
	if !_config.System.EnableLogRotate {
		log.Info("skipping log rotate configuration, disabled in wings config file")
		return nil
	}

	if st, err := os.Stat("/etc/logrotate.d"); err != nil && !os.IsNotExist(err) {
		return err
	} else if (err != nil && os.IsNotExist(err)) || !st.IsDir() {
		return nil
	}
	if _, err := os.Stat("/etc/logrotate.d/wings"); err == nil || !os.IsNotExist(err) {
		return err
	}

	log.Info("no log rotation configuration found: adding file now")
	// If we've gotten to this point it means the logrotate directory exists on the system
	// but there is not a file for wings already. In that case, let us write a new file to
	// it so files can be rotated easily.
	f, err := os.Create("/etc/logrotate.d/wings")
	if err != nil {
		return err
	}
	defer f.Close()

	t, err := template.New("logrotate").Parse(`{{.LogDirectory}}/wings.log {
    size 10M
    compress
    delaycompress
    dateext
    maxage 7
    missingok
    notifempty
    postrotate
        /usr/bin/systemctl kill -s HUP wings.service >/dev/null 2>&1 || true
    endscript
}`)
	if err != nil {
		return err
	}

	return errors.Wrap(t.Execute(f, _config.System), "config: failed to write logrotate to disk")
}

// GetStatesPath returns the location of the JSON file that tracks server states.
func (sc *SystemConfiguration) GetStatesPath() string {
	return path.Join(sc.RootDirectory, "/states.json")
}

// ConfigureTimezone sets the timezone data for the configuration if it is
// currently missing. If a value has been set, this functionality will only run
// to validate that the timezone being used is valid.
//
// This function IS NOT thread-safe.
func ConfigureTimezone() error {
	tz := os.Getenv("TZ")
	if _config.System.Timezone == "" && tz != "" {
		_config.System.Timezone = tz
	}
	if _config.System.Timezone == "" {
		b, err := os.ReadFile("/etc/timezone")
		if err != nil {
			if !os.IsNotExist(err) {
				return errors.WithMessage(err, "config: failed to open timezone file")
			}

			_config.System.Timezone = "UTC"
			ctx, cancel := context.WithTimeout(context.Background(), time.Second*5)
			defer cancel()
			// Okay, file isn't found on this OS, we will try using timedatectl to handle this. If this
			// command fails, exit, but if it returns a value use that. If no value is returned we will
			// fall through to UTC to get Wings booted at least.
			out, err := exec.CommandContext(ctx, "timedatectl").Output()
			if err != nil {
				log.WithField("error", err).Warn("failed to execute \"timedatectl\" to determine system timezone, falling back to UTC")
				return nil
			}

			r := regexp.MustCompile(`Time zone: ([\w/]+)`)
			matches := r.FindSubmatch(out)
			if len(matches) != 2 || string(matches[1]) == "" {
				log.Warn("failed to parse timezone from \"timedatectl\" output, falling back to UTC")
				return nil
			}
			_config.System.Timezone = string(matches[1])
		} else {
			_config.System.Timezone = string(b)
		}
	}

	_config.System.Timezone = regexp.MustCompile(`(?i)[^a-z_/]+`).ReplaceAllString(_config.System.Timezone, "")
	_, err := time.LoadLocation(_config.System.Timezone)

	return errors.WithMessage(err, fmt.Sprintf("the supplied timezone %s is invalid", _config.System.Timezone))
}

// Gets the system release name.
func getSystemName() (string, error) {
	// use osrelease to get release version and ID
	release, err := osrelease.Read()
	if err != nil {
		return "", err
	}
	return release["ID"], nil
}

var (
	openat2    atomic.Bool
	openat2Set atomic.Bool
)

func UseOpenat2() bool {
	if openat2Set.Load() {
		return openat2.Load()
	}
	defer openat2Set.Store(true)

	c := Get()
	openatMode := c.System.OpenatMode
	switch openatMode {
	case "openat2":
		openat2.Store(true)
		return true
	case "openat":
		openat2.Store(false)
		return false
	default:
		fd, err := unix.Openat2(unix.AT_FDCWD, "/", &unix.OpenHow{})
		if err != nil {
			log.WithError(err).Warn("error occurred while checking for openat2 support, falling back to openat")
			openat2.Store(false)
			return false
		}
		_ = unix.Close(fd)
		openat2.Store(true)
		return true
	}
}<|MERGE_RESOLUTION|>--- conflicted
+++ resolved
@@ -4,6 +4,7 @@
 	"context"
 	"crypto/tls"
 	"fmt"
+	"github.com/gbrlsnchs/jwt/v3"
 	"os"
 	"os/exec"
 	"os/user"
@@ -20,7 +21,6 @@
 	"github.com/acobaugh/osrelease"
 	"github.com/apex/log"
 	"github.com/creasty/defaults"
-	"github.com/gbrlsnchs/jwt/v3"
 	"golang.org/x/sys/unix"
 	"gopkg.in/yaml.v2"
 
@@ -122,45 +122,24 @@
 
 // SystemConfiguration defines basic system configuration settings.
 type SystemConfiguration struct {
-<<<<<<< HEAD
 	// The root directory where all of the pelican data is stored at.
-	RootDirectory string `default:"/var/lib/pelican" yaml:"root_directory"`
+	RootDirectory string `default:"/var/lib/pelican" json:"-" yaml:"root_directory"`
 
 	// Directory where logs for server installations and other wings events are logged.
-	LogDirectory string `default:"/var/log/pelican" yaml:"log_directory"`
+	LogDirectory string `default:"/var/log/pelican" json:"-" yaml:"log_directory"`
 
 	// Directory where the server data is stored at.
-	Data string `default:"/var/lib/pelican/volumes" yaml:"data"`
+	Data string `default:"/var/lib/pelican/volumes" json:"-" yaml:"data"`
 
 	// Directory where server archives for transferring will be stored.
-	ArchiveDirectory string `default:"/var/lib/pelican/archives" yaml:"archive_directory"`
+	ArchiveDirectory string `default:"/var/lib/pelican/archives" json:"-" yaml:"archive_directory"`
 
 	// Directory where local backups will be stored on the machine.
-	BackupDirectory string `default:"/var/lib/pelican/backups" yaml:"backup_directory"`
-=======
-	// The root directory where all of the pterodactyl data is stored at.
-	RootDirectory string `default:"/var/lib/pterodactyl" json:"-" yaml:"root_directory"`
-
-	// Directory where logs for server installations and other wings events are logged.
-	LogDirectory string `default:"/var/log/pterodactyl" json:"-" yaml:"log_directory"`
-
-	// Directory where the server data is stored at.
-	Data string `default:"/var/lib/pterodactyl/volumes" json:"-" yaml:"data"`
-
-	// Directory where server archives for transferring will be stored.
-	ArchiveDirectory string `default:"/var/lib/pterodactyl/archives" json:"-" yaml:"archive_directory"`
-
-	// Directory where local backups will be stored on the machine.
-	BackupDirectory string `default:"/var/lib/pterodactyl/backups" json:"-" yaml:"backup_directory"`
->>>>>>> 1d509095
+	BackupDirectory string `default:"/var/lib/pelican/backups" json:"-" yaml:"backup_directory"`
 
 	// TmpDirectory specifies where temporary files for pelican installation processes
 	// should be created. This supports environments running docker-in-docker.
-<<<<<<< HEAD
-	TmpDirectory string `default:"/tmp/pelican" yaml:"tmp_directory"`
-=======
-	TmpDirectory string `default:"/tmp/pterodactyl" json:"-" yaml:"tmp_directory"`
->>>>>>> 1d509095
+	TmpDirectory string `default:"/tmp/pelican" json:"-" yaml:"tmp_directory"`
 
 	// The user that should own all of the server files, and be used for containers.
 	Username string `default:"pelican" yaml:"username"`
